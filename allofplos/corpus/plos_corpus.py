#!/usr/bin/env python3
# -*- coding: utf-8 -*-

"""
This script is for downloading and maintaining a local copy of all of the XML files of PLOS articles.
By default it doesn't rely on access to the PLOS's internal network (but can use it if available).
Diagram of relevant systems here: https://confluence.plos.org/confluence/display/CXP/How+allofPLOS+works
Workflow:
Check whether list of DOI files is complete
    * query Solr API for list of new articles (limited by date)
    * create list of missing DOIs, by comparing against existing list of DOIs or file names
Update by downloading articles from journal pages if local store is not complete
Check for and download amended articles that have been issued amendments
Check for and download versions of record (VOR) for uncorrected proofs
Zip folder down, appending when able
Create log file for actions that can be referenced

TODO: add start date for beginning of time for article pubdates (2003-08-11), calculation for most recent pub date
"""

import argparse
import datetime
import errno
import gzip
import logging
import os
import shutil
import tarfile
import time
import zipfile

import lxml.etree as et
import requests
from pqdm.threads import pqdm
from tqdm import tqdm

from .. import get_corpus_dir, newarticledir, uncorrected_proofs_text_list
from ..article import Article
from ..plos_regex import validate_doi
from ..transformations import (BASE_URL_API, doi_to_path, doi_to_url,
                               filename_to_doi)

MIN_FILES_FOR_VALID_CORPUS = 200000
help_str = "This program downloads a zip file with all PLOS articles and checks for updates"

# Making sure DS.Store not included as file
ignore_func = shutil.ignore_patterns('.DS_Store')

# Some example URLs that may be useful
EXAMPLE_SEARCH_URL = ('https://api.plos.org/search?q=*%3A*&fq=doc_type%3Afull&fl=id,'
                      '&wt=json&indent=true&fq=article_type:"research+article"+OR+article_type:"correction"+OR+'
                      'article_type:"meta-research+article"&sort=%20id%20asc&'
                      'fq=publication_date:%5B2017-03-05T00:00:00Z+TO+2017-03-19T23:59:59Z%5D&start=0&rows=1000')


CORPUS_URL = "https://allof.plos.org/allofplos.zip"
FILENAME = "allofplos.zip"


def download_corpus_zip():
    """
    Download corpus zip.
    :return: path to zip file
    """
    directory = get_corpus_dir()

    file_path = os.path.join(directory, FILENAME)
    extension = os.path.splitext(file_path)[1]

    # check for existing incomplete zip download. Delete if invalid zip.
    if os.path.isfile(file_path):
        try:
            zip_file = zipfile.ZipFile(file_path)
            if zip_file.testzip():
                os.remove(file_path)
                print("Deleted corrupted previous zip download.")
        except zipfile.BadZipFile as e:
            os.remove(file_path)
            print("Deleted invalid previous zip download.")

    if not os.path.isfile(file_path):
        response = requests.get(CORPUS_URL, stream=True)
        total = int(response.headers.get("content-length", 0))
        with open(file_path, "wb") as file, tqdm(
            desc="Download",
            total=total,
            unit="iB",
            unit_scale=True,
            unit_divisor=1024,
        ) as pbar:
            for data in response.iter_content(chunk_size=1024*1024):
                size = file.write(data)
                pbar.update(size)
    return file_path


def unzip_articles(file_path):
    """
    Unzips zip file of all of PLOS article XML to specified directory
    :param file_path: path to file to be extracted
    :return: None
    """
    extract_directory = get_corpus_dir()

    os.makedirs(extract_directory, exist_ok=True)

    with zipfile.ZipFile(file_path, "r") as zip_ref:
        tqdm.write("Extracting zip file...")
        for article in tqdm(zip_ref.namelist()):
            zip_ref.extract(article, path=extract_directory)
        tqdm.write("Extraction complete.")

    os.remove(file_path)


def listdir_nohidden(path, extension='.xml', include_dir=True):
    """
    Make a list of all files of a given extension in a given directory
    Option to include local path in filename
    :param path: String with a path where to search files
    :param extension: String with the extension that we are looking for, xml is the default value
    :param include_dir: By default, include the directory in the filename
    :return: A list with all the file names inside this directory, without the DS_Store file
    """

    if include_dir:
        file_list = [os.path.join(path, f) for f in os.listdir(path)
                     if f.endswith(extension) and 'DS_Store' not in f]
    else:
        file_list = [f for f in os.listdir(path) if f.endswith(extension) and
                     'DS_Store' not in f]
    return file_list


def extract_filenames(directory, extension='.xml'):
    """
    Make a list of all files of a given extension in a given directory, without their extension
    :param directory: String with the directory where to search files
    :param extension: String with the extension that we are looking for, xml is the default value
    :return: A list with all the file names inside this directory, excluding extensions
    """
    filenames = [os.path.basename(article_file).rstrip(extension) for article_file in
                 listdir_nohidden(directory, extension) if os.path.isfile(article_file)]
    return filenames


def search_solr_records(days_ago=14, start=0, rows=1000, start_date=None, end_date=None, item='id'):
    """
    Queries the solr database for a list of articles based on the date of publication
    function defaults to querying by DOI (i.e., 'id')
    TODO (on hold): if Solr XSLT is changed, query by revision_date instead of publication_date.
    Then would be used in separate query to figure out updated articles to download
    for full list of potential queries, see https://api.plos.org/solr/search-fields/
    :param days_ago: A int value with the length of the queried date range, default is two weeks
    :param start: An int value indicating the first row of results to return
    :param rows: An int value indicating how many rows of results to return (from 0)
    :param start_date: datetime object of earliest date in the queried range (defaults to None)
    :param end_date: datetime object of latest date in the queried range (defaults to now)
    :param item: Items to return/display. 'Id', the default, is the article DOI.
    :return: A list of DOIs for articles published in this time period; by default, from the last two weeks
    """
    if end_date is None:
        end_date = datetime.datetime.now()
    solr_search_results = []
    if start_date is None:
        earlier = datetime.timedelta(days=days_ago)
        start_date = end_date - earlier
    START_DATE = start_date.strftime("%Y-%m-%d")
    END_DATE = end_date.strftime("%Y-%m-%d")
    howmanyarticles_url_base = [BASE_URL_API,
                                '?q=*:*&fq=doc_type:full+-doi:image&fl=id,',
                                item,
                                '&wt=json&indent=true&sort=%20id%20asc&fq=publication_date:[',
                                START_DATE,
                                'T00:00:00Z+TO+',
                                END_DATE,
                                'T23:59:59Z]'
                                ]
    howmanyarticles_url = ''.join(howmanyarticles_url_base) + '&rows=1000'
    # if include_uncorrected is False:
    num_results = requests.get(howmanyarticles_url).json()["response"]["numFound"]

    # Create solr_search_results & paginate through results
    solr_search_results = []
    while(start < num_results):
        query_url = ''.join(howmanyarticles_url_base) + '&start=' + str(start) + '&rows=' + str(rows)
        article_search = requests.get(query_url).json()
        solr_partial_results = [x[item] for x in article_search["response"]["docs"]]
        solr_search_results.extend(solr_partial_results)
        start = start + rows
        if start + rows > num_results:
            rows = num_results - start
    print("URL for solr query:", howmanyarticles_url)

    if solr_search_results:
        print("{0} results returned from this search."
              .format(len(solr_search_results)))
    else:
        print('No results returned for this search.')
    return solr_search_results


def get_all_solr_dois():
    """
    Get every article published by PLOS, up to 500,000, as indexed by Solr on api.plos.org.
    URL includes regex to exclude sub-DOIs and image DOIs.
    :return: list of DOIs for all PLOS articles
    """
    solr_magic_url = ('https://api.plos.org/terms?terms.fl=id&terms.limit=500000&wt=json&indent=true&terms.regex='
                      '10%5C.1371%5C/(journal%5C.p%5Ba-zA-Z%5D%7B3%7D%5C.%5B%5Cd%5D%7B7%7D$%7Cannotation%5C/'
                      '%5Ba-zA-Z0-9%5D%7B8%7D-%5Ba-zA-Z0-9%5D%7B4%7D-%5Ba-zA-Z0-9%5D%7B4%7D-%5Ba-zA-Z0-9%5D'
                      '%7B4%7D-%5Ba-zA-Z0-9%5D%7B12%7D$)')
    results = requests.get(solr_magic_url).json()
    solr_dois = [id for id in results['terms']['id'] if isinstance(id, str)]

    return solr_dois


def get_dois_needed_list(comparison_list=None, directory=None):
    """
    Takes result of query from get_all_solr_dois and compares to local article directory.
    :param comparison_list: Defaults to creating a full list of local article files.
    :param directory: An int value indicating the first row of results to return
    :return: A list of DOIs for articles that are not in the local article directory.
    """
    if comparison_list is None:
        comparison_list = get_all_solr_dois()
    if directory is None:
        directory = get_corpus_dir()

    # Transform local files to DOIs
    local_article_list = [filename_to_doi(article) for article in listdir_nohidden(directory, '.xml')]

    dois_needed_list = list(set(comparison_list) - set(local_article_list))
    if dois_needed_list:
        print(len(dois_needed_list), "new articles to download.")
    else:
        print("No new articles found to add to Corpus folder.")
    return dois_needed_list


def copytree(source, destination, symlinks=False, ignore=None):
    """
    Copies all the files in one directory to another
    :param source: Original directory of files
    :param destination: Directory where files are copied to
    :param symlinks: param from the shutil.copytree function
    :param ignore: param from the shutil.copytree function; default is include all files
    :return: None
    """
    for item in listdir_nohidden(source, include_dir=False):
        s = os.path.join(source, item)
        d = os.path.join(destination, item)
        if os.path.isdir(s):
            shutil.copytree(s, d, symlinks, ignore)
        else:
            shutil.copy2(s, d)


def repo_download(dois, tempdir, ignore_existing=True):
    """
    Downloads a list of articles by DOI from PLOS's journal pages to a temporary directory
    Use in conjunction with get_dois_needed_list
    :param dois: Iterable with DOIs for articles to obtain
    :param tempdir: Temporary directory where files are copied to
    :param ignore_existing: Don't re-download to tempdir if already downloaded
    """
    # make temporary directory, if needed
    if ignore_existing:
        existing_articles = [filename_to_doi(f) for f in listdir_nohidden(tempdir)]
        dois = set(dois) - set(existing_articles)
    session = requests.session()

    def download_doi(doi):
        url = doi_to_url(doi)
        article_path = doi_to_path(doi, directory=tempdir)
        # create new local XML files
        if (
            ignore_existing is False
            or ignore_existing
            and os.path.isfile(article_path) is False
        ):
            response = session.get(url, stream=True)
            # Ignore 404 errors, but raise other errors.
            if response.status_code != 404:
                response.raise_for_status()
                with open(article_path, "wb") as f:
                    for block in response.iter_content(1024):
                        f.write(block)

    pqdm(sorted(dois), download_doi, n_jobs=10)
    print(len(listdir_nohidden(tempdir)), "new articles downloaded.")
    logging.info(len(listdir_nohidden(tempdir)))


def move_articles(source, destination):
    """
    Move articles from one folder to another
    :param source: Temporary directory of new article files
    :param destination: Directory where files are copied to
    :return: None
    """
    oldnum_destination = len(listdir_nohidden(destination))
    oldnum_source = len(listdir_nohidden(source))
    if oldnum_source > 0:
        print('Corpus started with {0} articles.\n'
              'Moving new and updated files...'.format(oldnum_destination))
        copytree(source, destination, ignore=ignore_func)
        newnum_destination = len(listdir_nohidden(destination))
        print('{0} files moved. Corpus now has {1} articles.'
              .format(oldnum_source, newnum_destination))
        logging.info("New article files moved successfully")
    else:
        print("No files moved.")
        logging.info("No article files moved")
    # Delete temporary folder in most cases
    if source == newarticledir:
        shutil.rmtree(source)


def compare_article_pubdate(doi, days=22, directory=None):
    """
    Check if an article's publication date was more than 3 weeks ago.
    :param doi: doi of the article
    :param days: how long ago to compare the publication date (default 22 days)
    :param directory: directory the article file is located in (defaults to get_corpus_dir())
    :return: boolean for whether the pubdate was older than the days value
    """
    if directory is None:
        directory = get_corpus_dir()
    article = Article(doi, directory=directory)
    try:
        pubdate = article.pubdate
        today = datetime.datetime.now()
        three_wks_ago = datetime.timedelta(days)
        compare_date = today - three_wks_ago
        return pubdate < compare_date
    except ValueError:
        print("Pubdate error in {}".format(doi))


def download_xml(doi, tempdir=newarticledir):
    """For a given DOI, download its remote XML file to tempdir."""
    art = Article(doi, directory=tempdir)
    with open(art.filepath, 'w', encoding='utf8') as f:
        f.write(art.get_remote_xml())
    return art


def download_updated_xml(article_file,
                         tempdir=newarticledir):
    """
    For an article file, compare local XML to remote XML
    If they're different, download new version of article
    :param article_file: the filename for a single article
    :param tempdir: directory where files are downloaded to
    :param vor_check: whether checking to see if uncorrected proof is updated
    :return: boolean for whether update was available & downloaded
    """
    article = Article.from_filename(article_file)
    try:
        os.mkdir(tempdir)
    except FileExistsError:
        pass
    articleXML_remote = article.get_remote_xml()
    if not article_file.endswith('.xml'):
        article_file += '.xml'
    try:
        articleXML_local = article.xml
    except OSError:
        article.directory = newarticledir
        articleXML_local = article.xml

    if articleXML_remote == articleXML_local:
        updated = False
    else:
        article_new = download_xml(article.doi, tempdir=tempdir)
        updated = True
    return updated


def check_for_amended_articles(directory=newarticledir, article_list=None):
    """
    For articles in the temporary download directory, check if article_type is an amendment
    If amendment, surface the DOI of the article being amended
    Use with `download_amended_articles`
    For more information about the amendment type, see `amendment` in the Article class
    :param article: the filename for a single article
    :param directory: directory where the article file is, default is newarticledir
    :return: list of filenames to existing local files for articles issued an amendment
    """
    amended_doi_list = []
    if article_list is None:
        article_list = listdir_nohidden(directory)
    for article_file in article_list:
        article = Article.from_filename(article_file)
        article.directory = directory
        if article.amendment:
            amended_doi_list.extend(article.related_dois)
    amended_article_list = [Article(doi).filename if Article(doi).local else
                            doi_to_path(doi, directory=directory) for doi in list(amended_doi_list)]
    print(len(amended_article_list), 'amended articles found.')
    return amended_article_list


def download_amended_articles(directory=None, tempdir=newarticledir, amended_article_list=None):
    """For a list of articles that have been amended, check if the xml was also updated.

    Use with `check_for_amended_articles`
    Many amendments don't result in XML changes
    For more information about the amendment type, see `amendment` in the Article class
    :param article: the filename for a single article
    :param directory: directory where the article file is, default is newarticledir
    :param tempdir: where new articles are downloaded to-
    :return: list of DOIs for articles downloaded with new XML versions
    """
    if directory is None:
        directory = get_corpus_dir()
    if amended_article_list is None:
        amended_article_list = check_for_amended_articles(directory)
    amended_updated_article_list = []
    print("Checking amended articles...")
    for article in tqdm(amended_article_list, disable=None):
        updated = download_updated_xml(article)
        if updated:
            amended_updated_article_list.append(article)
    print(len(amended_updated_article_list), 'amended articles downloaded with new xml.')
    return amended_updated_article_list


def get_uncorrected_proofs(directory=None, proof_filepath=uncorrected_proofs_text_list):
    """
    Loads the uncorrected proofs txt file.
    Failing that, creates new txt file from scratch using directory.
    :param directory: Directory containing the article files
    :return: set of DOIs of uncorrected proofs from text list
    """
    if directory is None:
        directory = get_corpus_dir()

    try:
        with open(proof_filepath) as f:
            uncorrected_proofs = set(f.read().splitlines())
    except FileNotFoundError:
        print("Creating new text list of uncorrected proofs from scratch.")
        article_files = listdir_nohidden(directory)
        uncorrected_proofs = set()
        for article_file in tqdm(article_files, disable=None, miniters=int(len(article_files)/1000)):
            article = Article.from_filename(article_file)
            article.directory = directory
            if article.proof == 'uncorrected_proof':
                uncorrected_proofs.add(article.doi)
        print("Saving uncorrected proofs.")
        with open(proof_filepath, 'w') as f:
            for item in tqdm(sorted(uncorrected_proofs), disable=None):
                f.write("%s\n" % item)
    return uncorrected_proofs


def check_for_uncorrected_proofs(directory=newarticledir, proof_filepath=uncorrected_proofs_text_list):
    """
    For a list of articles, check whether they are the 'uncorrected proof' type
    One of the checks on newly downloaded articles.
    :param proof_filepath: List of DOIs
    :param directory: Directory containing the article files
    :return: set of all DOIs that are uncorrected proofs, including from main article directory
    """

    # Read in uncorrected proofs from uncorrected_proofs_text_list txt file
    # If uncorrected_proofs txt file doesn't exist, build that set from scratch from main article directory
    uncorrected_proofs = get_uncorrected_proofs(proof_filepath=proof_filepath)

    # Check directory for uncorrected proofs
    # Append uncorrected proofs to running set
    if directory is None:
        directory = get_corpus_dir()
    articles = listdir_nohidden(directory)
    new_proofs = 0
    for article_file in articles:
        article = Article.from_filename(article_file)
        article.directory = directory
        if article.proof == 'uncorrected_proof':
            uncorrected_proofs.add(article.doi)
            new_proofs += 1
    # Copy all uncorrected proofs from list to clean text file
    with open(proof_filepath, 'w') as f:
        for item in sorted(uncorrected_proofs):
            f.write("%s\n" % item)
    if uncorrected_proofs:
        print("{} new uncorrected proofs found. {} total in set.".format(new_proofs, len(uncorrected_proofs)))
    else:
        print("No uncorrected proofs found.")
    return uncorrected_proofs


def check_for_vor_updates(uncorrected_list=None):
    """
    For existing uncorrected proofs list,
    check whether a vor is available to download
    :param uncorrected_list: DOIs of uncorrected articles, default None
    :return: List of articles from uncorrected_list for which Solr says there is a new VOR waiting
    """

    # First get/make list of uncorrected proofs
    if uncorrected_list is None:
        uncorrected_list = list(get_uncorrected_proofs())
    # Make it check a single article
    if isinstance(uncorrected_list, str):
        uncorrected_list = [uncorrected_list]

    # Create article list chunks for Solr query no longer than 10 DOIs at a time
    list_chunks = [uncorrected_list[x:x+10] for x in range(0, len(uncorrected_list), 10)]
    vor_updates_available = []
    for chunk in list_chunks:
        article_solr_string = ' OR '.join(chunk)

        # Get up to 10 article records from Solr
        # Filtered for publication_stage = vor-update-to-corrected-proof
        VOR_check_url_base = [BASE_URL_API,
                              '?q=id:(',
                              article_solr_string,
                              ')&fq=publication_stage:vor-update-to-uncorrected-proof&',
                              'fl=publication_stage,+id&wt=json&indent=true']
        VOR_check_url = ''.join(VOR_check_url_base)
        vor_check = requests.get(VOR_check_url).json()['response']['docs']
        vor_chunk_results = [x['id'] for x in vor_check]
        vor_updates_available.extend(vor_chunk_results)

    if vor_updates_available:
        print(len(vor_updates_available), "new VOR updates indexed in Solr.")
        logging.info("VOR updates to download.")
    else:
        print("No new VOR articles indexed in Solr.")
        logging.info("No new VOR articles in Solr")
    return vor_updates_available


def download_vor_updates(directory=None, tempdir=newarticledir,
                         vor_updates_available=None):
    """
    For existing uncorrected proofs list, check whether a vor is available to download
    Used in conjunction w/check_for_vor_updates
    Main method doesn't really work because vor updates aren't always indexed properly in Solr,
    so remote_proofs_direct_check is used
    :param directory: Directory containing the article files
    :param tempdir: Directory where updated VORs to be downloaded to
    :param vor_updates_available: Partial DOI/filenames of uncorrected articles, default None
    :return: List of articles from uncorrected_list for which new version successfully downloaded
    """
    if directory is None:
        directory = get_corpus_dir()
    if vor_updates_available is None:
        vor_updates_available = check_for_vor_updates()
    vor_updated_article_list = []
    for doi in tqdm(vor_updates_available, disable=None):
        updated = download_updated_xml(doi_to_path(doi), tempdir=tempdir)
        if updated:
            vor_updated_article_list.append(doi)

    old_uncorrected_proofs = get_uncorrected_proofs()
    new_uncorrected_proofs_list = list(old_uncorrected_proofs - set(vor_updated_article_list))

    # direct remote XML check; add their totals to totals above
    if new_uncorrected_proofs_list:
        proofs_download_list = remote_proofs_direct_check(article_list=new_uncorrected_proofs_list)
        vor_updated_article_list.extend(proofs_download_list)
        new_uncorrected_proofs_list = list(set(new_uncorrected_proofs_list) - set(vor_updated_article_list))
        too_old_proofs = [proof for proof in new_uncorrected_proofs_list if compare_article_pubdate(proof)]
        if too_old_proofs:
            print("Proofs older than 3 weeks: {}".format(too_old_proofs))

    # if any VOR articles have been downloaded, update static uncorrected proofs list
    if vor_updated_article_list:
        with open(uncorrected_proofs_text_list, 'w') as f:
            for item in sorted(new_uncorrected_proofs_list):
                f.write("%s\n" % item)
        print("{} uncorrected proofs updated to version of record.\n".format(len(vor_updated_article_list)) +
              "{} uncorrected proofs remaining in uncorrected proof list.".format(len(new_uncorrected_proofs_list)))

    else:
        print("No uncorrected proofs have a VOR update.")

    return vor_updated_article_list


def remote_proofs_direct_check(tempdir=newarticledir, article_list=None):
    """
    Takes list of of DOIs of uncorrected proofs and compared to raw XML of the article online
    If article status is now 'vor-update-to-uncorrected-proof', download new copy
    This will not be necessary once Solr is indexing VOR article information correctly.
    https://developer.plos.org/jira/browse/DPRO-3418
    :param tempdir: temporary directory for downloading articles
    :param article-list: list of uncorrected proofs to check for updates.
    :return: list of all articles with updated vor
    """
    try:
        os.mkdir(tempdir)
    except FileExistsError:
        pass
    proofs_download_list = []
    if article_list is None:
        article_list = list(get_uncorrected_proofs())
    print("Checking directly for additional VOR updates...")
    for doi in tqdm(article_list, disable=None):
        f = doi_to_path(doi)
        updated = download_updated_xml(f)
        if updated:
            proofs_download_list.append(doi)
    if proofs_download_list:
        print(len(proofs_download_list),
              "VOR articles directly downloaded.")
    else:
        print("No other new VOR articles found.")
    return proofs_download_list


def download_check_and_move(article_list, proof_filepath, tempdir, destination):
    """
    For a list of new articles to get, first download them from journal pages to the temporary directory
    Next, check these articles for uncorrected proofs and article_type amendments
    Act on available VOR updates & amended articles
    Then, move to corpus directory where the rest of the articles are
    :param article_list: List of new articles to download
    :param proof_filepath: List of uncorrected proofs to check for vor updates
    :param tempdir: Directory where articles to be downloaded to
    :param destination: Directory where new articles are to be moved to
    """
    repo_download(article_list, tempdir)
    amended_articles = check_for_amended_articles(directory=tempdir)
    download_amended_articles(amended_article_list=amended_articles)
    download_vor_updates()
    check_for_uncorrected_proofs(directory=tempdir)
    move_articles(tempdir, destination)


def create_local_plos_corpus(directory=None, rm_metadata=True, unzip=True, delete_file=True):
    """
    Downloads a fresh copy of the PLOS corpus by:
    1) creating directory if it doesn't exist
    2) downloading metadata about the .zip of all PLOS XML
    2) downloading the zip file (defaults to corpus directory)
    3) extracting the individual XML files into the corpus directory
    :param directory: directory where the corpus is to be downloaded
    :param rm_metadata: whether to remove the txt file containing metadata for the zip archive. Defaults to `True`
    :param unzip: whether to extract article files to corpus dir, or just keep the zip file instead. Defaults to `True`
    :param delete_file: whether to delete the compressed archive after extracting articles. Defaults to `True`
    :return: None
    """
    if directory is None:
        directory = get_corpus_dir()
    if not os.path.isdir(directory):
        print('Creating folder for article xml')
    os.makedirs(directory, exist_ok=True)
<<<<<<< HEAD
    zip_date, zip_size, metadata_path = get_zip_metadata(directory=directory)
    zip_path = download_file_from_google_drive(ZIP_ID, LOCAL_ZIP, key=ZIP_KEY, file_size=zip_size, directory=directory)
    if unzip:
        unzip_articles(file_path=zip_path, extract_directory=get_corpus_dir(), delete_file=delete_file)
    if rm_metadata:
        os.remove(metadata_path)


def create_test_plos_corpus(directory=None):
    """
    Downloads a copy of 10,000 randomly selected PLOS articles by:
    1) creating directory if it doesn't exist
    2) downloading the zip file (defaults to corpus directory)
    3) extracting the individual XML files into the corpus directory
    :param directory: directory where the corpus is to be downloaded and extracted
    :return: None
    """
    if directory is None:
        directory = get_corpus_dir()
    if not os.path.isdir(directory):
        print('Creating folder for article xml')
    os.makedirs(directory, exist_ok=True)
    zip_path = download_file_from_google_drive(TEST_ZIP_ID, LOCAL_TEST_ZIP)
    unzip_articles(file_path=zip_path, extract_directory=directory)


def download_corpus_metadata_files(csv_abstracts=True, csv_no_abstracts=True, sqlitedb=True, destination=None):
    """Downloads up to three files of metadata generated from the PLOS Corpus XML.
    Includes two csvs and a sqlite database.
    """
    if destination is None:
        destination = os.getcwd()
    if csv_abstracts:
        csv_abstracts_id = '0B_JDnoghFeEKQWlNUUJtY1pIY3c'
        csv_abstracts_key = '0-rYe9qJVr8RcwLrn6z9sM0w'
        download_file_from_google_drive(csv_abstracts_id,
                                        'allofplos_metadata_test.csv',
                                        key=csv_abstracts_key,
                                        destination=destination)
    if csv_no_abstracts:
        csv_no_abstracts_id = '0B_JDnoghFeEKeEp6S0R2Sm1YcEk'
        csv_no_abstracts_key = '0-R8z9OU5Px9WTJLsoXNve9w'
        download_file_from_google_drive(csv_no_abstracts_id,
                                        'allofplos_metadata_no_abstracts_test.csv',
                                        key=csv_no_abstracts_key,
                                        destination=destination)
    if sqlitedb:
        sqlitedb_id = '1gcQW7cc6Z9gDBu_vHxghNwQaMkyvVuMC'
        sqlitedb_file = download_file_from_google_drive(sqlitedb_id,
                                                        'ploscorpus_test.db.gz',
                                                        key=None,
                                                        destination=destination)
        print("Extracting sqlite db...")
        inF = gzip.open(sqlitedb_file, 'rb')
        outF = open('ploscorpus_test.db', 'wb')
        outF.write(inF.read())
        inF.close()
        outF.close()
        print("Extraction complete.")
=======
    zip_path = download_corpus_zip()
    unzip_articles(file_path=zip_path)
>>>>>>> 7f603650
<|MERGE_RESOLUTION|>--- conflicted
+++ resolved
@@ -94,14 +94,14 @@
     return file_path
 
 
-def unzip_articles(file_path):
+def unzip_articles(file_path, extract_directory = get_corpus_dir(), delete_file=True):
     """
     Unzips zip file of all of PLOS article XML to specified directory
     :param file_path: path to file to be extracted
+    :param extract_directory: directory where articles are copied to
+    :param delete_file: whether to delete the compressed archive after extracting articles
     :return: None
     """
-    extract_directory = get_corpus_dir()
-
     os.makedirs(extract_directory, exist_ok=True)
 
     with zipfile.ZipFile(file_path, "r") as zip_ref:
@@ -110,7 +110,8 @@
             zip_ref.extract(article, path=extract_directory)
         tqdm.write("Extraction complete.")
 
-    os.remove(file_path)
+    if delete_file:
+        os.remove(file_path)
 
 
 def listdir_nohidden(path, extension='.xml', include_dir=True):
@@ -640,8 +641,8 @@
     2) downloading metadata about the .zip of all PLOS XML
     2) downloading the zip file (defaults to corpus directory)
     3) extracting the individual XML files into the corpus directory
-    :param directory: directory where the corpus is to be downloaded
-    :param rm_metadata: whether to remove the txt file containing metadata for the zip archive. Defaults to `True`
+    :param directory: directory where the corpus is to be downloaded and extracted
+    :param rm_metadata: COMPLETE HERE
     :param unzip: whether to extract article files to corpus dir, or just keep the zip file instead. Defaults to `True`
     :param delete_file: whether to delete the compressed archive after extracting articles. Defaults to `True`
     :return: None
@@ -651,67 +652,6 @@
     if not os.path.isdir(directory):
         print('Creating folder for article xml')
     os.makedirs(directory, exist_ok=True)
-<<<<<<< HEAD
-    zip_date, zip_size, metadata_path = get_zip_metadata(directory=directory)
-    zip_path = download_file_from_google_drive(ZIP_ID, LOCAL_ZIP, key=ZIP_KEY, file_size=zip_size, directory=directory)
+    zip_path = download_corpus_zip()
     if unzip:
         unzip_articles(file_path=zip_path, extract_directory=get_corpus_dir(), delete_file=delete_file)
-    if rm_metadata:
-        os.remove(metadata_path)
-
-
-def create_test_plos_corpus(directory=None):
-    """
-    Downloads a copy of 10,000 randomly selected PLOS articles by:
-    1) creating directory if it doesn't exist
-    2) downloading the zip file (defaults to corpus directory)
-    3) extracting the individual XML files into the corpus directory
-    :param directory: directory where the corpus is to be downloaded and extracted
-    :return: None
-    """
-    if directory is None:
-        directory = get_corpus_dir()
-    if not os.path.isdir(directory):
-        print('Creating folder for article xml')
-    os.makedirs(directory, exist_ok=True)
-    zip_path = download_file_from_google_drive(TEST_ZIP_ID, LOCAL_TEST_ZIP)
-    unzip_articles(file_path=zip_path, extract_directory=directory)
-
-
-def download_corpus_metadata_files(csv_abstracts=True, csv_no_abstracts=True, sqlitedb=True, destination=None):
-    """Downloads up to three files of metadata generated from the PLOS Corpus XML.
-    Includes two csvs and a sqlite database.
-    """
-    if destination is None:
-        destination = os.getcwd()
-    if csv_abstracts:
-        csv_abstracts_id = '0B_JDnoghFeEKQWlNUUJtY1pIY3c'
-        csv_abstracts_key = '0-rYe9qJVr8RcwLrn6z9sM0w'
-        download_file_from_google_drive(csv_abstracts_id,
-                                        'allofplos_metadata_test.csv',
-                                        key=csv_abstracts_key,
-                                        destination=destination)
-    if csv_no_abstracts:
-        csv_no_abstracts_id = '0B_JDnoghFeEKeEp6S0R2Sm1YcEk'
-        csv_no_abstracts_key = '0-R8z9OU5Px9WTJLsoXNve9w'
-        download_file_from_google_drive(csv_no_abstracts_id,
-                                        'allofplos_metadata_no_abstracts_test.csv',
-                                        key=csv_no_abstracts_key,
-                                        destination=destination)
-    if sqlitedb:
-        sqlitedb_id = '1gcQW7cc6Z9gDBu_vHxghNwQaMkyvVuMC'
-        sqlitedb_file = download_file_from_google_drive(sqlitedb_id,
-                                                        'ploscorpus_test.db.gz',
-                                                        key=None,
-                                                        destination=destination)
-        print("Extracting sqlite db...")
-        inF = gzip.open(sqlitedb_file, 'rb')
-        outF = open('ploscorpus_test.db', 'wb')
-        outF.write(inF.read())
-        inF.close()
-        outF.close()
-        print("Extraction complete.")
-=======
-    zip_path = download_corpus_zip()
-    unzip_articles(file_path=zip_path)
->>>>>>> 7f603650
