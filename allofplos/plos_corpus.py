--- conflicted
+++ resolved
@@ -486,11 +486,7 @@
     return corrected_article_list
 
 
-<<<<<<< HEAD
 def download_corrected_articles(directory='', tempdir='', corrected_article_list=None):
-=======
-def download_corrected_articles(tempdir, corpusdir, corrected_article_list=None):
->>>>>>> d0a3a63e
     """
     For a list of articles that have been corrected, check if the xml was updated
     Many corrections don't result in XML changes
@@ -573,12 +569,7 @@
 
     # Read in uncorrected proofs from uncorrected_proofs_text_list txt file
     # If uncorrected_proofs_list txt file doesn't exist, build that list from scratch from main article directory
-<<<<<<< HEAD
     uncorrected_proofs_list = get_uncorrected_proofs_list(corpusdir)
-=======
-    uncorrected_proofs_list = get_uncorrected_proofs_list(directory)
->>>>>>> d0a3a63e
-
     # Check directory for uncorrected proofs
     # Append uncorrected proofs to running list
     articles = listdir_nohidden(tempdir)
@@ -598,11 +589,7 @@
     return uncorrected_proofs_list
 
 
-<<<<<<< HEAD
 def check_for_vor_updates(corpusdir, uncorrected_list=None):
-=======
-def check_for_vor_updates(corpusdir='', uncorrected_list=None):
->>>>>>> d0a3a63e
     """
     For existing uncorrected proofs list,
     check whether a vor is available to download
@@ -644,11 +631,7 @@
     return vor_updates_available
 
 
-<<<<<<< HEAD
 def download_vor_updates(corpusdir, tempdir='', vor_updates_available=None,
-=======
-def download_vor_updates(corpusdir, tempdir, vor_updates_available=None,
->>>>>>> d0a3a63e
                          plos_network=False):
     """
     For existing uncorrected proofs list, check whether a vor is available to download
@@ -697,11 +680,7 @@
     return vor_updated_article_list
 
 
-<<<<<<< HEAD
 def remote_proofs_direct_check(corpusdir, tempdir='', article_list=None, plos_network=False):
-=======
-def remote_proofs_direct_check(corpusdir, tempdir, article_list=None, plos_network=False):
->>>>>>> d0a3a63e
     """
     Takes list of of DOIs of uncorrected proofs and compared to raw XML of the article online
     If article status is now 'vor-update-to-uncorrected-proof', download new copy
@@ -745,16 +724,10 @@
     """
     repo_download(article_list, tempdir, plos_network=plos_network)
     corrected_articles = check_for_corrected_articles(tempdir=tempdir)
-<<<<<<< HEAD
     download_corrected_articles(directory=destination, tempdir=tempdir,
                                 corrected_article_list=corrected_articles)
     download_vor_updates(destination, tempdir=tempdir, plos_network=plos_network)
     check_for_uncorrected_proofs(tempdir, destination)
-=======
-    download_corrected_articles(tempdir, destination, corrected_article_list=corrected_articles)
-    download_vor_updates(destination, tempdir, plos_network=plos_network)
-    check_for_uncorrected_proofs(directory=tempdir)
->>>>>>> d0a3a63e
     move_articles(tempdir, destination)
 
 
