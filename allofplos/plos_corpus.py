--- conflicted
+++ resolved
@@ -570,11 +570,7 @@
     if not article_file.endswith('.xml'):
         article_file += '.xml'
     try:
-<<<<<<< HEAD
-        articletree_local = et.parse(doi_to_path(article_file))
-=======
         articletree_local = et.parse(os.path.join(corpusdir, os.path.basename(article_file)))
->>>>>>> 56c675da
     except OSError:
         article_file_alt = os.path.join(tempdir, os.path.basename(doi_to_path(article_file)))
         articletree_local = et.parse(article_file_alt)
