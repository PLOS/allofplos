""" Includes all global variables
"""

import os

<<<<<<< HEAD
from . import corpusdir

from .plos_regex import validate_filename, validate_doi
=======
from allofplos.plos_regex import validate_filename, validate_doi
>>>>>>> 1e15f5b5

# URL bases for PLOS's Solr instances, that index PLOS articles
BASE_URL_API = 'http://api.plos.org/search'

# URL bases for PLOS's raw article XML
EXT_URL_TMP = 'http://journals.plos.org/plosone/article/file?id={0}&type=manuscript'
INT_URL_TMP = 'http://contentrepo.plos.org:8002/v1/objects/mogilefs-prod-repo?key={0}.XML'
URL_TMP = EXT_URL_TMP

BASE_URL_DOI = 'https://doi.org/'
url_suffix = '&type=manuscript'
INT_URL_SUFFIX = '.XML'
prefix = '10.1371/'
suffix_lower = '.xml'
annotation = 'annotation'
correction = 'correction'
annotation_url = 'http://journals.plos.org/plosone/article/file?id=10.1371/annotation/'
annotation_url_int = 'http://contentrepo.plos.org:8002/v1/objects/mogilefs-prod-repo?key=10.1371/annotation/'
annotation_doi = '10.1371/annotation'
BASE_URL_ARTICLE_LANDING_PAGE = 'http://journals.plos.org/plosone/article?id='


def filename_to_url(filename, plos_network=False):
    """
    For a local XML file in the corpusdir directory, transform it to the downloadable URL where its XML resides
    Includes transform for the 'annotation' DOIs
    Example:
    filename_to_url('allofplos_xml/journal.pone.1000001.xml') = \
    'http://journals.plos.org/plosone/article/file?id=10.1371/journal.pone.1000001'
    :param file: relative path to local XML file in the corpusdir directory
    :param directory: defaults to corpusdir, containing article files
    :return: online location of a PLOS article's XML
    """
    if correction in filename:
        article = 'annotation/' + (filename.split('.', 4)[2])
    else:
        article = os.path.splitext((os.path.basename(filename)))[0]
    doi = prefix + article
    return doi_to_url(doi, plos_network)


def filename_to_doi(filename):
    """
    For a local XML file in the corpusdir directory, transform it to the article's DOI
    Includes transform for the 'annotation' DOIs
    Uses regex to make sure it's a file and not a DOI
    Example:
    filename_to_doi('journal.pone.1000001.xml') = '10.1371/journal.pone.1000001'
    :param article_file: relative path to local XML file in the corpusdir directory
    :param directory: defaults to corpusdir, containing article files
    :return: full unique identifier for a PLOS article
    """
    if correction in filename and validate_filename(filename):
        article = 'annotation/' + (filename.split('.', 4)[2])
        doi = prefix + article
    elif validate_filename(filename):
        doi = prefix + os.path.splitext((os.path.basename(filename)))[0]
    # NOTE: A filename should never validate as a DOI, so the next elif is wrong.
    elif validate_doi(filename):
        doi = filename
    return doi


def url_to_path(url, directory, plos_network=False):
    """
    For a given PLOS URL to an XML file, return the relative path to the local XML file
    Example:
    url_to_path('http://journals.plos.org/plosone/article/file?id=10.1371/journal.pone.1000001') = \
    'allofplos_xml/journal.pone.1000001.xml'
    :param url: online location of a PLOS article's XML
    :param directory: Directory containing article files
    :return: relative path to local XML file in the corpusdir directory
    """
    annot_prefix = 'plos.correction.'
    if url.startswith(annotation_url) or url.startswith(annotation_url_int):
        # NOTE: REDO THIS!
        file_ = os.path.join(directory,
                             annot_prefix +
                             url[url.index(annotation_doi + '/')+len(annotation_doi + '/'):].
                             replace(url_suffix, '').
                             replace(INT_URL_SUFFIX, '') + '.xml')
    else:
        file_ = os.path.join(directory,
                             url[url.index(prefix)+len(prefix):].
                             replace(url_suffix, '').
                             replace(INT_URL_SUFFIX, '') + '.xml')
    return file_


def url_to_doi(url):
    """
    For a given PLOS URL to an XML file, transform it to the article's DOI
    Example:
    url_to_path('http://journals.plos.org/plosone/article/file?id=10.1371/journal.pone.1000001') = \
    '10.1371/journal.pone.1000001'
    :param url: online location of a PLOS article's XML
    :return: full unique identifier for a PLOS article
    """
    return url[url.index(prefix):].rstrip(url_suffix).rstrip(INT_URL_SUFFIX)


def doi_to_url(doi, plos_network=False):
    """
    For a given PLOS DOI, return the PLOS URL to that article's XML file
    Example:
    doi_to_url('10.1371/journal.pone.1000001') = \
    'http://journals.plos.org/plosone/article/file?id=10.1371/journal.pone.1000001'
    :param doi: full unique identifier for a PLOS article
    :return: online location of a PLOS article's XML
    """
    URL_TMP = INT_URL_TMP if plos_network else EXT_URL_TMP
    return URL_TMP.format(doi)


def doi_to_path(doi, directory):
    """
    For a given PLOS DOI, return the relative path to that local article
    For DOIs that contain the word 'annotation', searches online version of the article xml to extract
    the journal name, which goes into the filename. Will print DOI if it can't find the journal name
    Uses regex to make sure it's a DOI and not a file
    Example:
    doi_to_path('10.1371/journal.pone.1000001') = 'allofplos_xml/journal.pone.1000001.xml'
    :param doi: full unique identifier for a PLOS article
    :param directory: directory with article files
    :return: relative path to local XML file
    """
    if doi.startswith(annotation_doi) and validate_doi(doi):
        article_file = os.path.join(directory, "plos.correction." + doi.split('/')[-1] + suffix_lower)
    elif validate_doi(doi):
        article_file = os.path.join(directory, doi.lstrip(prefix) + suffix_lower)
    # NOTE: The following check is weird, a DOI should never validate as a file name.
    elif validate_filename(doi):
        article_file = doi
    return article_file

def convert_country(country):
    """
    For a given country, transform it using one of these rules
    :param country: string with the country name
    :return: string with the normalized country name
    """
    if (country and 'China' in country) or \
            country == 'Chin' or country == 'CHINA':
        country = 'China'
    elif country and 'Brazil' in country:
        country = 'Brazil'
    elif country and 'Argentina' in country:
        country = 'Argentina'
    elif country == 'Czechia':
        country = 'Czech Republic'
    elif 'Norwegian' in country:
        country = 'Norway'
    elif country and 'United Kingdom' in country:
        country = 'United Kingdom'
    elif country and 'Hong Kong' in country:
        country = 'Hong Kong'
    elif country == 'Cameroun':
        country = 'Cameroon'
    elif (country and 'Chile' in country) or country == 'CHILE':
        country = 'Chile'
    elif (country and 'United States of America' in \
            country) or country == 'United States' or country \
            == 'USA' or 'Florida' in country or \
            'California' in country or\
            country == 'United State of America' or country == 'Virginia':
        country = 'United States of America'
    elif country=='Republic of Panamá' or country=='Panamá' or 'Panama' in country:
        country = 'Panama'
    elif 'Canada' in country:
        country = 'Canada'
    elif 'Colombia' in country:
        country = 'Colombia'
    elif 'Spain' in country or country=='España':
        country = 'Spain'
    elif 'Iran' in country:
        country = 'Iran'
    elif 'Saudi Arabia' in country:
        country = 'Saudi Arabia'
    elif 'Italy' in country:
        country = 'Italy'
    elif 'Japan' in country:
        country = 'Japan'
    elif 'Germany' in country:
        country = 'Germany'
    elif 'Luxembourg' in country:
        country = 'Luxembourg'
    elif ('France' in country) or country == 'Marseille':
        country = 'France'
    elif country == 'ROC' or country == 'R. O. C':
        country = 'Taiwan'
    elif country == 'Brasil':
        country = 'Brazil'
    elif country == 'México' or 'Mexico' in country:
        country = 'Mexico'
        Slowakia
    elif country == 'Korea' or 'Republic of Korea' in country:
        country = 'South Korea'
    elif country == 'United Kindgom':
        country = 'United Kingdom'
    elif country and 'Netherlands' in country:
        country = 'Netherlands'
    elif country == 'Commonwealth of Australia' or 'Australian' in country:
        country = 'Australia'
    elif 'Singapore' in country:
        country = 'Singapore'
    elif country and (country[0].isdigit() or country[0] == '+'):
        country = 'N/A'
    return country<|MERGE_RESOLUTION|>--- conflicted
+++ resolved
@@ -3,13 +3,9 @@
 
 import os
 
-<<<<<<< HEAD
 from . import corpusdir
 
 from .plos_regex import validate_filename, validate_doi
-=======
-from allofplos.plos_regex import validate_filename, validate_doi
->>>>>>> 1e15f5b5
 
 # URL bases for PLOS's Solr instances, that index PLOS articles
 BASE_URL_API = 'http://api.plos.org/search'
